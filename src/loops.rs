use rustc::lint::*;
use rustc_front::hir::*;
use reexport::*;
use rustc_front::visit::{Visitor, walk_expr, walk_block, walk_decl};
use rustc::middle::ty;
use rustc::middle::def::DefLocal;
use consts::{constant_simple, Constant};
use rustc::front::map::Node::{NodeBlock};
use std::borrow::Cow;
use std::collections::{HashSet,HashMap};
use syntax::ast::Lit_::*;

use utils::{snippet, span_lint, get_parent_expr, match_trait_method, match_type,
            in_external_macro, expr_block, span_help_and_lint, is_integer_literal};
use utils::{VEC_PATH, LL_PATH};

declare_lint!{ pub NEEDLESS_RANGE_LOOP, Warn,
               "for-looping over a range of indices where an iterator over items would do" }

declare_lint!{ pub EXPLICIT_ITER_LOOP, Warn,
               "for-looping over `_.iter()` or `_.iter_mut()` when `&_` or `&mut _` would do" }

declare_lint!{ pub ITER_NEXT_LOOP, Warn,
               "for-looping over `_.next()` which is probably not intended" }

declare_lint!{ pub WHILE_LET_LOOP, Warn,
               "`loop { if let { ... } else break }` can be written as a `while let` loop" }

declare_lint!{ pub UNUSED_COLLECT, Warn,
               "`collect()`ing an iterator without using the result; this is usually better \
                written as a for loop" }

declare_lint!{ pub REVERSE_RANGE_LOOP, Warn,
               "Iterating over an empty range, such as `10..0` or `5..5`" }

declare_lint!{ pub EXPLICIT_COUNTER_LOOP, Warn,
               "for-looping with an explicit counter when `_.enumerate()` would do" }

declare_lint!{ pub EMPTY_LOOP, Warn, "empty `loop {}` detected" }

#[derive(Copy, Clone)]
pub struct LoopsPass;

impl LintPass for LoopsPass {
    fn get_lints(&self) -> LintArray {
        lint_array!(NEEDLESS_RANGE_LOOP, EXPLICIT_ITER_LOOP, ITER_NEXT_LOOP,
                    WHILE_LET_LOOP, UNUSED_COLLECT, REVERSE_RANGE_LOOP, 
                    EXPLICIT_COUNTER_LOOP, EMPTY_LOOP)
    }
}

impl LateLintPass for LoopsPass {
    fn check_expr(&mut self, cx: &LateContext, expr: &Expr) {
        if let Some((pat, arg, body)) = recover_for_loop(expr) {
            // check for looping over a range and then indexing a sequence with it
            // -> the iteratee must be a range literal
            if let ExprRange(Some(ref l), _) = arg.node {
                // Range should start with `0`
                if let ExprLit(ref lit) = l.node {
                    if let LitInt(0, _) = lit.node {

                        // the var must be a single name
                        if let PatIdent(_, ref ident, _) = pat.node {
                            let mut visitor = VarVisitor { cx: cx, var: ident.node.name,
                                                           indexed: HashSet::new(), nonindex: false };
                            walk_expr(&mut visitor, body);
                            // linting condition: we only indexed one variable
                            if visitor.indexed.len() == 1 {
                                let indexed = visitor.indexed.into_iter().next().expect(
                                    "Len was nonzero, but no contents found");
                                if visitor.nonindex {
                                    span_lint(cx, NEEDLESS_RANGE_LOOP, expr.span, &format!(
                                        "the loop variable `{}` is used to index `{}`. Consider using \
                                         `for ({}, item) in {}.iter().enumerate()` or similar iterators",
                                        ident.node.name, indexed, ident.node.name, indexed));
                                } else {
                                    span_lint(cx, NEEDLESS_RANGE_LOOP, expr.span, &format!(
                                        "the loop variable `{}` is only used to index `{}`. \
                                         Consider using `for item in &{}` or similar iterators",
                                        ident.node.name, indexed, indexed));
                                }
                            }
                        }
                    }
                }
            }

            // if this for loop is iterating over a two-sided range...
            if let ExprRange(Some(ref start_expr), Some(ref stop_expr)) = arg.node {
                // ...and both sides are compile-time constant integers...
                if let Some(Constant::ConstantInt(start_idx, _)) = constant_simple(start_expr) {
                    if let Some(Constant::ConstantInt(stop_idx, _)) = constant_simple(stop_expr) {
                        // ...and the start index is greater than the stop index,
                        // this loop will never run. This is often confusing for developers
                        // who think that this will iterate from the larger value to the
                        // smaller value.
                        if start_idx > stop_idx {
                            span_help_and_lint(cx, REVERSE_RANGE_LOOP, expr.span,
                                "this range is empty so this for loop will never run",
                                &format!("Consider using `({}..{}).rev()` if you are attempting to \
                                iterate over this range in reverse", stop_idx, start_idx));
                        } else if start_idx == stop_idx {
                            // if they are equal, it's also problematic - this loop
                            // will never run.
                            span_lint(cx, REVERSE_RANGE_LOOP, expr.span,
                                "this range is empty so this for loop will never run");
                        }
                    }
                }
            }

            if let ExprMethodCall(ref method, _, ref args) = arg.node {
                // just the receiver, no arguments
                if args.len() == 1 {
                    let method_name = method.node;
                    // check for looping over x.iter() or x.iter_mut(), could use &x or &mut x
                    if method_name.as_str() == "iter" || method_name.as_str() == "iter_mut" {
                        if is_ref_iterable_type(cx, &args[0]) {
                            let object = snippet(cx, args[0].span, "_");
                            span_lint(cx, EXPLICIT_ITER_LOOP, expr.span, &format!(
                                "it is more idiomatic to loop over `&{}{}` instead of `{}.{}()`",
                                if method_name.as_str() == "iter_mut" { "mut " } else { "" },
                                object, object, method_name));
                        }
                    }
                    // check for looping over Iterator::next() which is not what you want
                    else if method_name.as_str() == "next" &&
                            match_trait_method(cx, arg, &["core", "iter", "Iterator"]) {
                        span_lint(cx, ITER_NEXT_LOOP, expr.span,
                                  "you are iterating over `Iterator::next()` which is an Option; \
                                   this will compile but is probably not what you want");
                    }
                }
            }

            // Look for variables that are incremented once per loop iteration.
            let mut visitor = IncrementVisitor { cx: cx, states: HashMap::new(), depth: 0, done: false };
            walk_expr(&mut visitor, body);

            // For each candidate, check the parent block to see if
            // it's initialized to zero at the start of the loop.
            let map = &cx.tcx.map;
            let parent_scope = map.get_enclosing_scope(expr.id).and_then(|id| map.get_enclosing_scope(id) );
            if let Some(parent_id) = parent_scope {
                if let NodeBlock(block) = map.get(parent_id) {
                    for (id, _) in visitor.states.iter().filter( |&(_,v)| *v == VarState::IncrOnce) {
                        let mut visitor2 = InitializeVisitor { cx: cx, end_expr: expr, var_id: id.clone(),
                                                               state: VarState::IncrOnce, name: None,
                                                               depth: 0, done: false };
                        walk_block(&mut visitor2, block);

                        if visitor2.state == VarState::Warn {
                            if let Some(name) = visitor2.name {
                                span_lint(cx, EXPLICIT_COUNTER_LOOP, expr.span,
                                          &format!("the variable `{0}` is used as a loop counter. Consider \
                                                    using `for ({0}, item) in {1}.enumerate()` \
                                                    or similar iterators",
                                                   name, snippet(cx, arg.span, "_")));
                            }
                        }
                    }
                }
            }
        }
        // check for `loop { if let {} else break }` that could be `while let`
        // (also matches an explicit "match" instead of "if let")
        // (even if the "match" or "if let" is used for declaration)
        if let ExprLoop(ref block, _) = expr.node {
<<<<<<< HEAD
            // also check for empty `loop {}` statements
            if block.stmts.is_empty() && block.expr.is_none() {
                span_lint(cx, EMPTY_LOOP, expr.span,
                          "empty `loop {}` detected. You may want to either \
                           use `panic!()` or add `std::thread::sleep(..);` to \
                           the loop body.");
            }
            
            // extract the first statement (if any) in a block
            let inner_stmt = extract_expr_from_first_stmt(block);
            // extract a single expression
=======
            // extract the expression from the first statement (if any) in a block
            let inner_stmt_expr = extract_expr_from_first_stmt(block);
            // extract the first expression (if any) from the block
>>>>>>> fb5fdb61
            let inner_expr = extract_first_expr(block);
            let (extracted, collect_expr) = match inner_stmt_expr {
                Some(_) => (inner_stmt_expr, true),     // check if an expression exists in the first statement
                None => (inner_expr, false),    // if not, let's go for the first expression in the block
            };

            if let Some(inner) = extracted {
                if let ExprMatch(ref matchexpr, ref arms, ref source) = inner.node {
                    // collect the remaining statements below the match
                    let mut other_stuff = block.stmts
                                          .iter()
                                          .skip(1)
                                          .map(|stmt| {
                                              format!("{}", snippet(cx, stmt.span, ".."))
                                          }).collect::<Vec<String>>();
                    if collect_expr {           // if we have a statement which has a match,
                        match block.expr {      // then collect the expression (without semicolon) below it
                            Some(ref expr) => other_stuff.push(format!("{}", snippet(cx, expr.span, ".."))),
                            None => (),
                        }
                    }

                    // ensure "if let" compatible match structure
                    match *source {
                        MatchSource::Normal | MatchSource::IfLetDesugar{..} => if
                            arms.len() == 2 &&
                            arms[0].pats.len() == 1 && arms[0].guard.is_none() &&
                            arms[1].pats.len() == 1 && arms[1].guard.is_none() &&
                            // finally, check for "break" in the second clause
                            is_break_expr(&arms[1].body)
                        {
                            if in_external_macro(cx, expr.span) { return; }
                            let loop_body = match inner_stmt_expr {
                                // FIXME: should probably be an ellipsis
                                // tabbing and newline is probably a bad idea, especially for large blocks
                                Some(_) => Cow::Owned(format!("{{\n    {}\n}}", other_stuff.join("\n    "))),
                                None => expr_block(cx, &arms[0].body,
                                                   Some(other_stuff.join("\n    ")), ".."),
                            };
                            span_help_and_lint(cx, WHILE_LET_LOOP, expr.span,
                                               "this loop could be written as a `while let` loop",
                                               &format!("try\nwhile let {} = {} {}",
                                                        snippet(cx, arms[0].pats[0].span, ".."),
                                                        snippet(cx, matchexpr.span, ".."),
                                                        loop_body));
                        },
                        _ => ()
                    }
                }
            }
        }
    }

    fn check_stmt(&mut self, cx: &LateContext, stmt: &Stmt) {
        if let StmtSemi(ref expr, _) = stmt.node {
            if let ExprMethodCall(ref method, _, ref args) = expr.node {
                if args.len() == 1 && method.node.as_str() == "collect" &&
                        match_trait_method(cx, expr, &["core", "iter", "Iterator"]) {
                    span_lint(cx, UNUSED_COLLECT, expr.span, &format!(
                        "you are collect()ing an iterator and throwing away the result. \
                         Consider using an explicit for loop to exhaust the iterator"));
                }
            }
        }
    }
}

/// Recover the essential nodes of a desugared for loop:
/// `for pat in arg { body }` becomes `(pat, arg, body)`.
fn recover_for_loop(expr: &Expr) -> Option<(&Pat, &Expr, &Expr)> {
    if_let_chain! {
        [
            let ExprMatch(ref iterexpr, ref arms, _) = expr.node,
            let ExprCall(_, ref iterargs) = iterexpr.node,
            iterargs.len() == 1 && arms.len() == 1 && arms[0].guard.is_none(),
            let ExprLoop(ref block, _) = arms[0].body.node,
            block.stmts.is_empty(),
            let Some(ref loopexpr) = block.expr,
            let ExprMatch(_, ref innerarms, MatchSource::ForLoopDesugar) = loopexpr.node,
            innerarms.len() == 2 && innerarms[0].pats.len() == 1,
            let PatEnum(_, Some(ref somepats)) = innerarms[0].pats[0].node,
            somepats.len() == 1
        ], {
            return Some((&somepats[0],
                         &iterargs[0],
                         &innerarms[0].body));
        }
    }
    None
}

struct VarVisitor<'v, 't: 'v> {
    cx: &'v LateContext<'v, 't>, // context reference
    var: Name,               // var name to look for as index
    indexed: HashSet<Name>,  // indexed variables
    nonindex: bool,          // has the var been used otherwise?
}

impl<'v, 't> Visitor<'v> for VarVisitor<'v, 't> {
    fn visit_expr(&mut self, expr: &'v Expr) {
        if let ExprPath(None, ref path) = expr.node {
            if path.segments.len() == 1 && path.segments[0].identifier.name == self.var {
                // we are referencing our variable! now check if it's as an index
                if_let_chain! {
                    [
                        let Some(parexpr) = get_parent_expr(self.cx, expr),
                        let ExprIndex(ref seqexpr, _) = parexpr.node,
                        let ExprPath(None, ref seqvar) = seqexpr.node,
                        seqvar.segments.len() == 1
                    ], {
                        self.indexed.insert(seqvar.segments[0].identifier.name);
                        return;  // no need to walk further
                    }
                }
                // we are not indexing anything, record that
                self.nonindex = true;
                return;
            }
        }
        walk_expr(self, expr);
    }
}

/// Return true if the type of expr is one that provides IntoIterator impls
/// for &T and &mut T, such as Vec.
fn is_ref_iterable_type(cx: &LateContext, e: &Expr) -> bool {
    // no walk_ptrs_ty: calling iter() on a reference can make sense because it
    // will allow further borrows afterwards
    let ty = cx.tcx.expr_ty(e);
    is_iterable_array(ty) ||
        match_type(cx, ty, &VEC_PATH) ||
        match_type(cx, ty, &LL_PATH) ||
        match_type(cx, ty, &["std", "collections", "hash", "map", "HashMap"]) ||
        match_type(cx, ty, &["std", "collections", "hash", "set", "HashSet"]) ||
        match_type(cx, ty, &["collections", "vec_deque", "VecDeque"]) ||
        match_type(cx, ty, &["collections", "binary_heap", "BinaryHeap"]) ||
        match_type(cx, ty, &["collections", "btree", "map", "BTreeMap"]) ||
        match_type(cx, ty, &["collections", "btree", "set", "BTreeSet"])
}

fn is_iterable_array(ty: ty::Ty) -> bool {
    // IntoIterator is currently only implemented for array sizes <= 32 in rustc
    match ty.sty {
        ty::TyArray(_, 0...32) => true,
        _ => false
    }
}

/// If a block begins with a statement (possibly a `let` binding) and has an expression, return it.
fn extract_expr_from_first_stmt(block: &Block) -> Option<&Expr> {
    match block.stmts.is_empty() {
        true => None,
        false => match block.stmts[0].node {
            StmtDecl(ref decl, _) => match decl.node {
                DeclLocal(ref local) => match local.init {
                    Some(ref expr) => Some(expr),
                    None => None,
                },
                _ => None,
            },
            _ => None,
        },
    }
}

/// If a block begins with an expression (with or without semicolon), return it.
fn extract_first_expr(block: &Block) -> Option<&Expr> {
    match block.expr {
        Some(ref expr) => Some(expr),
        None if !block.stmts.is_empty() => match block.stmts[0].node {
            StmtExpr(ref expr, _) | StmtSemi(ref expr, _) => Some(expr),
            _ => None,
        },
        _ => None,
    }
}

/// Return true if expr contains a single break expr (maybe within a block).
fn is_break_expr(expr: &Expr) -> bool {
    match expr.node {
        ExprBreak(None) => true,
        // there won't be a `let <pat> = break` and so we can safely ignore the StmtDecl case
        ExprBlock(ref b) => match extract_first_expr(b) {
            Some(ref subexpr) => is_break_expr(subexpr),
            None => false,
        },
        _ => false,
    }
}

// To trigger the EXPLICIT_COUNTER_LOOP lint, a variable must be
// incremented exactly once in the loop body, and initialized to zero
// at the start of the loop.
#[derive(PartialEq)]
enum VarState {
    Initial,      // Not examined yet
    IncrOnce,     // Incremented exactly once, may be a loop counter
    Declared,     // Declared but not (yet) initialized to zero
    Warn,
    DontWarn
}

// Scan a for loop for variables that are incremented exactly once.
struct IncrementVisitor<'v, 't: 'v> {
    cx: &'v LateContext<'v, 't>,      // context reference
    states: HashMap<NodeId, VarState>,  // incremented variables
    depth: u32,                         // depth of conditional expressions
    done: bool
}

impl<'v, 't> Visitor<'v> for IncrementVisitor<'v, 't> {
    fn visit_expr(&mut self, expr: &'v Expr) {
        if self.done {
            return;
        }

        // If node is a variable
        if let Some(def_id) = var_def_id(self.cx, expr) {
            if let Some(parent) = get_parent_expr(self.cx, expr) {
                let state = self.states.entry(def_id).or_insert(VarState::Initial);

                match parent.node {
                    ExprAssignOp(op, ref lhs, ref rhs) =>
                        if lhs.id == expr.id {
                            if op.node == BiAdd && is_integer_literal(rhs, 1) {
                                *state = match *state {
                                    VarState::Initial if self.depth == 0 => VarState::IncrOnce,
                                    _ => VarState::DontWarn
                                };
                            }
                            else {
                                // Assigned some other value
                                *state = VarState::DontWarn;
                            }
                        },
                    ExprAssign(ref lhs, _) if lhs.id == expr.id => *state = VarState::DontWarn,
                    ExprAddrOf(mutability,_) if mutability == MutMutable => *state = VarState::DontWarn,
                    _ => ()
                }
            }
        }
        // Give up if there are nested loops
        else if is_loop(expr) {
            self.states.clear();
            self.done = true;
            return;
        }
        // Keep track of whether we're inside a conditional expression
        else if is_conditional(expr) {
            self.depth += 1;
            walk_expr(self, expr);
            self.depth -= 1;
            return;
        }
        walk_expr(self, expr);
    }
}

// Check whether a variable is initialized to zero at the start of a loop.
struct InitializeVisitor<'v, 't: 'v> {
    cx: &'v LateContext<'v, 't>, // context reference
    end_expr: &'v Expr,      // the for loop. Stop scanning here.
    var_id: NodeId,
    state: VarState,
    name: Option<Name>,
    depth: u32,              // depth of conditional expressions
    done: bool
}

impl<'v, 't> Visitor<'v> for InitializeVisitor<'v, 't> {
    fn visit_decl(&mut self, decl: &'v Decl) {
        // Look for declarations of the variable
        if let DeclLocal(ref local) = decl.node {
            if local.pat.id == self.var_id {
                if let PatIdent(_, ref ident, _) = local.pat.node {
                    self.name = Some(ident.node.name);

                    self.state = if let Some(ref init) = local.init {
                        if is_integer_literal(init, 0) {
                            VarState::Warn
                        } else {
                            VarState::Declared
                        }
                    }
                    else {
                        VarState::Declared
                    }
                }
            }
        }
        walk_decl(self, decl);
    }

    fn visit_expr(&mut self, expr: &'v Expr) {
        if self.state == VarState::DontWarn || expr == self.end_expr {
            self.done = true;
        }
        // No need to visit expressions before the variable is
        // declared or after we've rejected it.
        if self.state == VarState::IncrOnce || self.done {
            return;
        }

        // If node is the desired variable, see how it's used
        if var_def_id(self.cx, expr) == Some(self.var_id) {
            if let Some(parent) = get_parent_expr(self.cx, expr) {
                match parent.node {
                    ExprAssignOp(_, ref lhs, _) if lhs.id == expr.id => {
                        self.state = VarState::DontWarn;
                    },
                    ExprAssign(ref lhs, ref rhs) if lhs.id == expr.id => {
                        self.state = if is_integer_literal(rhs, 0) && self.depth == 0 {
                            VarState::Warn
                        } else {
                            VarState::DontWarn
                        }},
                    ExprAddrOf(mutability,_) if mutability == MutMutable => self.state = VarState::DontWarn,
                    _ => ()
                }
            }
        }
        // If there are other loops between the declaration and the target loop, give up
        else if is_loop(expr) {
            self.state = VarState::DontWarn;
            self.done = true;
            return;
        }
        // Keep track of whether we're inside a conditional expression
        else if is_conditional(expr) {
            self.depth += 1;
            walk_expr(self, expr);
            self.depth -= 1;
            return;
        }
        walk_expr(self, expr);
    }
}

fn var_def_id(cx: &LateContext, expr: &Expr) -> Option<NodeId> {
    if let Some(path_res) = cx.tcx.def_map.borrow().get(&expr.id) {
        if let DefLocal(_, node_id) = path_res.base_def {
            return Some(node_id)
        }
    }
    None
}

fn is_loop(expr: &Expr) -> bool {
    match expr.node {
        ExprLoop(..) | ExprWhile(..)  => true,
        _ => false
    }
}

fn is_conditional(expr: &Expr) -> bool {
    match expr.node {
        ExprIf(..) | ExprMatch(..) => true,
        _ => false
    }
}<|MERGE_RESOLUTION|>--- conflicted
+++ resolved
@@ -166,7 +166,6 @@
         // (also matches an explicit "match" instead of "if let")
         // (even if the "match" or "if let" is used for declaration)
         if let ExprLoop(ref block, _) = expr.node {
-<<<<<<< HEAD
             // also check for empty `loop {}` statements
             if block.stmts.is_empty() && block.expr.is_none() {
                 span_lint(cx, EMPTY_LOOP, expr.span,
@@ -174,15 +173,10 @@
                            use `panic!()` or add `std::thread::sleep(..);` to \
                            the loop body.");
             }
-            
-            // extract the first statement (if any) in a block
-            let inner_stmt = extract_expr_from_first_stmt(block);
-            // extract a single expression
-=======
+
             // extract the expression from the first statement (if any) in a block
             let inner_stmt_expr = extract_expr_from_first_stmt(block);
             // extract the first expression (if any) from the block
->>>>>>> fb5fdb61
             let inner_expr = extract_first_expr(block);
             let (extracted, collect_expr) = match inner_stmt_expr {
                 Some(_) => (inner_stmt_expr, true),     // check if an expression exists in the first statement
@@ -193,11 +187,11 @@
                 if let ExprMatch(ref matchexpr, ref arms, ref source) = inner.node {
                     // collect the remaining statements below the match
                     let mut other_stuff = block.stmts
-                                          .iter()
-                                          .skip(1)
-                                          .map(|stmt| {
-                                              format!("{}", snippet(cx, stmt.span, ".."))
-                                          }).collect::<Vec<String>>();
+                                  .iter()
+                                  .skip(1)
+                                  .map(|stmt| {
+                                      format!("{}", snippet(cx, stmt.span, ".."))
+                                  }).collect::<Vec<String>>();
                     if collect_expr {           // if we have a statement which has a match,
                         match block.expr {      // then collect the expression (without semicolon) below it
                             Some(ref expr) => other_stuff.push(format!("{}", snippet(cx, expr.span, ".."))),
@@ -333,19 +327,12 @@
 
 /// If a block begins with a statement (possibly a `let` binding) and has an expression, return it.
 fn extract_expr_from_first_stmt(block: &Block) -> Option<&Expr> {
-    match block.stmts.is_empty() {
-        true => None,
-        false => match block.stmts[0].node {
-            StmtDecl(ref decl, _) => match decl.node {
-                DeclLocal(ref local) => match local.init {
-                    Some(ref expr) => Some(expr),
-                    None => None,
-                },
-                _ => None,
-            },
-            _ => None,
-        },
-    }
+    if block.stmts.is_empty() { return None; }
+    if let StmtDecl(ref decl, _) = block.stmts[0].node {
+        if let DeclLocal(ref local) = decl.node {
+            if let Some(ref expr) = local.init { Some(expr) } else { None }
+        } else { None }
+    } else { None }
 }
 
 /// If a block begins with an expression (with or without semicolon), return it.
